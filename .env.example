--- conflicted
+++ resolved
@@ -9,8 +9,4 @@
 TWITTER_ACCESS_TOKEN=            
 TWITTER_ACCESS_TOKEN_SECRET=      
 TWITTER_USER_ID=
-<<<<<<< HEAD
-SOLANA_PRIVATE_KEY=
-=======
-      
->>>>>>> f90d8cf8
+SOLANA_PRIVATE_KEY=